<?xml version="1.0" encoding="UTF-8"?>
<Scheme
   LastUpgradeVersion = "0610"
   version = "1.3">
   <BuildAction
      parallelizeBuildables = "YES"
      buildImplicitDependencies = "YES">
      <BuildActionEntries>
         <BuildActionEntry
            buildForTesting = "YES"
            buildForRunning = "YES"
            buildForProfiling = "YES"
            buildForArchiving = "YES"
            buildForAnalyzing = "YES">
            <BuildableReference
               BuildableIdentifier = "primary"
<<<<<<< HEAD
               BlueprintIdentifier = "D0D1211719E87861005E4BAA"
=======
               BlueprintIdentifier = "D0E7B63119E9C64500EDBA4D"
>>>>>>> 52603b66
               BuildableName = "carthage.app"
               BlueprintName = "carthage"
               ReferencedContainer = "container:Carthage.xcodeproj">
            </BuildableReference>
         </BuildActionEntry>
         <BuildActionEntry
            buildForTesting = "YES"
            buildForRunning = "NO"
            buildForProfiling = "NO"
            buildForArchiving = "NO"
            buildForAnalyzing = "NO">
            <BuildableReference
               BuildableIdentifier = "primary"
               BlueprintIdentifier = "D0E7B64019E9C64600EDBA4D"
               BuildableName = "CarthageTests.xctest"
               BlueprintName = "CarthageTests"
               ReferencedContainer = "container:Carthage.xcodeproj">
            </BuildableReference>
         </BuildActionEntry>
      </BuildActionEntries>
   </BuildAction>
   <TestAction
      selectedDebuggerIdentifier = "Xcode.DebuggerFoundation.Debugger.LLDB"
      selectedLauncherIdentifier = "Xcode.DebuggerFoundation.Launcher.LLDB"
      shouldUseLaunchSchemeArgsEnv = "YES"
      buildConfiguration = "Debug">
      <Testables>
         <TestableReference
            skipped = "NO">
            <BuildableReference
               BuildableIdentifier = "primary"
               BlueprintIdentifier = "D0E7B64019E9C64600EDBA4D"
               BuildableName = "CarthageTests.xctest"
               BlueprintName = "CarthageTests"
               ReferencedContainer = "container:Carthage.xcodeproj">
            </BuildableReference>
         </TestableReference>
      </Testables>
      <MacroExpansion>
         <BuildableReference
            BuildableIdentifier = "primary"
<<<<<<< HEAD
            BlueprintIdentifier = "D0D1211719E87861005E4BAA"
=======
            BlueprintIdentifier = "D0E7B63119E9C64500EDBA4D"
>>>>>>> 52603b66
            BuildableName = "carthage.app"
            BlueprintName = "carthage"
            ReferencedContainer = "container:Carthage.xcodeproj">
         </BuildableReference>
      </MacroExpansion>
   </TestAction>
   <LaunchAction
      selectedDebuggerIdentifier = "Xcode.DebuggerFoundation.Debugger.LLDB"
      selectedLauncherIdentifier = "Xcode.DebuggerFoundation.Launcher.LLDB"
      launchStyle = "0"
      useCustomWorkingDirectory = "NO"
      buildConfiguration = "Debug"
      ignoresPersistentStateOnLaunch = "NO"
      debugDocumentVersioning = "YES"
      allowLocationSimulation = "YES">
      <BuildableProductRunnable>
         <BuildableReference
            BuildableIdentifier = "primary"
<<<<<<< HEAD
            BlueprintIdentifier = "D0D1211719E87861005E4BAA"
=======
            BlueprintIdentifier = "D0E7B63119E9C64500EDBA4D"
>>>>>>> 52603b66
            BuildableName = "carthage.app"
            BlueprintName = "carthage"
            ReferencedContainer = "container:Carthage.xcodeproj">
         </BuildableReference>
      </BuildableProductRunnable>
      <CommandLineArguments>
         <CommandLineArgument
            argument = "checkout"
            isEnabled = "YES">
         </CommandLineArgument>
      </CommandLineArguments>
      <AdditionalOptions>
      </AdditionalOptions>
   </LaunchAction>
   <ProfileAction
      shouldUseLaunchSchemeArgsEnv = "YES"
      savedToolIdentifier = ""
      useCustomWorkingDirectory = "NO"
      buildConfiguration = "Profile"
      debugDocumentVersioning = "YES">
      <BuildableProductRunnable>
         <BuildableReference
            BuildableIdentifier = "primary"
<<<<<<< HEAD
            BlueprintIdentifier = "D0D1211719E87861005E4BAA"
=======
            BlueprintIdentifier = "D0E7B63119E9C64500EDBA4D"
>>>>>>> 52603b66
            BuildableName = "carthage.app"
            BlueprintName = "carthage"
            ReferencedContainer = "container:Carthage.xcodeproj">
         </BuildableReference>
      </BuildableProductRunnable>
   </ProfileAction>
   <AnalyzeAction
      buildConfiguration = "Debug">
   </AnalyzeAction>
   <ArchiveAction
      buildConfiguration = "Release"
      revealArchiveInOrganizer = "YES">
   </ArchiveAction>
</Scheme><|MERGE_RESOLUTION|>--- conflicted
+++ resolved
@@ -14,11 +14,7 @@
             buildForAnalyzing = "YES">
             <BuildableReference
                BuildableIdentifier = "primary"
-<<<<<<< HEAD
-               BlueprintIdentifier = "D0D1211719E87861005E4BAA"
-=======
                BlueprintIdentifier = "D0E7B63119E9C64500EDBA4D"
->>>>>>> 52603b66
                BuildableName = "carthage.app"
                BlueprintName = "carthage"
                ReferencedContainer = "container:Carthage.xcodeproj">
@@ -60,11 +56,7 @@
       <MacroExpansion>
          <BuildableReference
             BuildableIdentifier = "primary"
-<<<<<<< HEAD
-            BlueprintIdentifier = "D0D1211719E87861005E4BAA"
-=======
             BlueprintIdentifier = "D0E7B63119E9C64500EDBA4D"
->>>>>>> 52603b66
             BuildableName = "carthage.app"
             BlueprintName = "carthage"
             ReferencedContainer = "container:Carthage.xcodeproj">
@@ -83,11 +75,7 @@
       <BuildableProductRunnable>
          <BuildableReference
             BuildableIdentifier = "primary"
-<<<<<<< HEAD
-            BlueprintIdentifier = "D0D1211719E87861005E4BAA"
-=======
             BlueprintIdentifier = "D0E7B63119E9C64500EDBA4D"
->>>>>>> 52603b66
             BuildableName = "carthage.app"
             BlueprintName = "carthage"
             ReferencedContainer = "container:Carthage.xcodeproj">
@@ -111,11 +99,7 @@
       <BuildableProductRunnable>
          <BuildableReference
             BuildableIdentifier = "primary"
-<<<<<<< HEAD
-            BlueprintIdentifier = "D0D1211719E87861005E4BAA"
-=======
             BlueprintIdentifier = "D0E7B63119E9C64500EDBA4D"
->>>>>>> 52603b66
             BuildableName = "carthage.app"
             BlueprintName = "carthage"
             ReferencedContainer = "container:Carthage.xcodeproj">
