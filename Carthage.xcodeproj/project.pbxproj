--- conflicted
+++ resolved
@@ -45,12 +45,9 @@
 		98400F5E1BD24DFA008C5DDE /* carthage-bash-completion in Copy Scripts */ = {isa = PBXBuildFile; fileRef = 98400F5A1BD24DC5008C5DDE /* carthage-bash-completion */; };
 		98400F5F1BD24DFA008C5DDE /* carthage-zsh-completion in Copy Scripts */ = {isa = PBXBuildFile; fileRef = 98400F5B1BD24DC5008C5DDE /* carthage-zsh-completion */; };
 		A1411ED61EFC1BFD0060461F /* Constants.swift in Sources */ = {isa = PBXBuildFile; fileRef = A1411ED51EFC1BFD0060461F /* Constants.swift */; };
-<<<<<<< HEAD
 		A83DFA40C60153E8BDD32B78 /* ConcreteVersionTest.swift in Sources */ = {isa = PBXBuildFile; fileRef = A83DFC55EC0BC1A0F9674D1C /* ConcreteVersionTest.swift */; };
 		A83DFE484004ADF8794B4FEB /* BackTrackingResolver.swift in Sources */ = {isa = PBXBuildFile; fileRef = A83DF22BD79BD0FAABCE8610 /* BackTrackingResolver.swift */; };
-=======
 		A940B2F520C0363F001C4C59 /* CartfileCommentsSpec.swift in Sources */ = {isa = PBXBuildFile; fileRef = A940B2F320C033C9001C4C59 /* CartfileCommentsSpec.swift */; };
->>>>>>> 256ae62d
 		B17145F11F43F812006DC662 /* NewResolver.swift in Sources */ = {isa = PBXBuildFile; fileRef = B17145EF1F43F797006DC662 /* NewResolver.swift */; };
 		B1F27D3E1E45382B002D4754 /* VersionFileSpec.swift in Sources */ = {isa = PBXBuildFile; fileRef = B1F27D3D1E45382B002D4754 /* VersionFileSpec.swift */; };
 		B1F27D401E4541A1002D4754 /* TestVersionFile in Resources */ = {isa = PBXBuildFile; fileRef = B1F27D3F1E4541A1002D4754 /* TestVersionFile */; };
@@ -231,12 +228,9 @@
 		98400F5B1BD24DC5008C5DDE /* carthage-zsh-completion */ = {isa = PBXFileReference; lastKnownFileType = text; path = "carthage-zsh-completion"; sourceTree = "<group>"; };
 		A1411ED51EFC1BFD0060461F /* Constants.swift */ = {isa = PBXFileReference; fileEncoding = 4; lastKnownFileType = sourcecode.swift; path = Constants.swift; sourceTree = "<group>"; };
 		A14BB69B1EFA36B90077ABF4 /* .swiftlint.yml */ = {isa = PBXFileReference; lastKnownFileType = text; name = .swiftlint.yml; path = Tests/.swiftlint.yml; sourceTree = SOURCE_ROOT; };
-<<<<<<< HEAD
 		A83DF22BD79BD0FAABCE8610 /* BackTrackingResolver.swift */ = {isa = PBXFileReference; fileEncoding = 4; lastKnownFileType = sourcecode.swift; path = BackTrackingResolver.swift; sourceTree = "<group>"; };
 		A83DFC55EC0BC1A0F9674D1C /* ConcreteVersionTest.swift */ = {isa = PBXFileReference; fileEncoding = 4; lastKnownFileType = sourcecode.swift; path = ConcreteVersionTest.swift; sourceTree = "<group>"; };
-=======
 		A940B2F320C033C9001C4C59 /* CartfileCommentsSpec.swift */ = {isa = PBXFileReference; lastKnownFileType = sourcecode.swift; path = CartfileCommentsSpec.swift; sourceTree = "<group>"; };
->>>>>>> 256ae62d
 		B17145EF1F43F797006DC662 /* NewResolver.swift */ = {isa = PBXFileReference; fileEncoding = 4; lastKnownFileType = sourcecode.swift; path = NewResolver.swift; sourceTree = "<group>"; };
 		B1F27D3D1E45382B002D4754 /* VersionFileSpec.swift */ = {isa = PBXFileReference; fileEncoding = 4; lastKnownFileType = sourcecode.swift; path = VersionFileSpec.swift; sourceTree = "<group>"; };
 		B1F27D3F1E4541A1002D4754 /* TestVersionFile */ = {isa = PBXFileReference; explicitFileType = text.json; fileEncoding = 4; path = TestVersionFile; sourceTree = "<group>"; };
@@ -620,13 +614,10 @@
 				B1F27D3D1E45382B002D4754 /* VersionFileSpec.swift */,
 				D0DE89411A0F2D450030A3EC /* VersionSpec.swift */,
 				D0DB09A319EA354200234B16 /* XcodeSpec.swift */,
-<<<<<<< HEAD
-=======
 				A940B2F320C033C9001C4C59 /* CartfileCommentsSpec.swift */,
 				21F11B461FE6787F009FB783 /* DB.swift */,
 				4396DC8E20E4E8A8002EE967 /* MachHeaderSpec.swift */,
 				D0D1217C19E87B05005E4BAA /* Supporting Files */,
->>>>>>> 256ae62d
 			);
 			name = CarthageKitTests;
 			path = Tests/CarthageKitTests;
