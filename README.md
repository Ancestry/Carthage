--- conflicted
+++ resolved
@@ -40,11 +40,7 @@
 
 ## Quick Start
 
-<<<<<<< HEAD
-1. Get Carthage by running `brew install carthage` or choose [another installation method]((#installing-carthage))
-=======
 1. Get Carthage by running `brew install carthage` or choose [another installation method](#installing-carthage)
->>>>>>> 8859d9e2
 1. Create a [Cartfile][] in the same directory where your `.xcodeproj` or `.xcworkspace` is
 1. List the desired dependencies in the [Cartfile][], for example:
 
