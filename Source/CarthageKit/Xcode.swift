//
//  Xcode.swift
//  Carthage
//
//  Created by Justin Spahr-Summers on 2014-10-11.
//  Copyright (c) 2014 Carthage. All rights reserved.
//

import Foundation
import Result
import ReactiveCocoa
import ReactiveTask

/// The name of the folder into which Carthage puts binaries it builds (relative
/// to the working directory).
public let CarthageBinariesFolderPath = "Carthage/Build"

/// Describes how to locate the actual project or workspace that Xcode should
/// build.
public enum ProjectLocator: Comparable {
	/// The `xcworkspace` at the given file URL should be built.
	case Workspace(NSURL)

	/// The `xcodeproj` at the given file URL should be built.
	case ProjectFile(NSURL)

	/// The file URL this locator refers to.
	public var fileURL: NSURL {
		switch self {
		case let .Workspace(URL):
			assert(URL.fileURL)
			return URL

		case let .ProjectFile(URL):
			assert(URL.fileURL)
			return URL
		}
	}

	/// The arguments that should be passed to `xcodebuild` to help it locate
	/// this project.
	private var arguments: [String] {
		switch self {
		case let .Workspace(URL):
			return [ "-workspace", URL.path! ]

		case let .ProjectFile(URL):
			return [ "-project", URL.path! ]
		}
	}
}

public func ==(lhs: ProjectLocator, rhs: ProjectLocator) -> Bool {
	switch (lhs, rhs) {
	case let (.Workspace(left), .Workspace(right)):
		return left == right

	case let (.ProjectFile(left), .ProjectFile(right)):
		return left == right

	default:
		return false
	}
}

public func <(lhs: ProjectLocator, rhs: ProjectLocator) -> Bool {
	// Prefer workspaces over projects.
	switch (lhs, rhs) {
	case (.Workspace, .ProjectFile):
		return true

	case (.ProjectFile, .Workspace):
		return false

	default:
		return lhs.fileURL.path!.characters.lexicographicalCompare(rhs.fileURL.path!.characters)
	}
}

extension ProjectLocator: CustomStringConvertible {
	public var description: String {
		return fileURL.lastPathComponent!
	}
}

/// Configures a build with Xcode.
public struct BuildArguments {
	/// The project to build.
	public let project: ProjectLocator

	/// The scheme to build in the project.
	public var scheme: String?

	/// The configuration to use when building the project.
	public var configuration: String?

	/// The platform SDK to build for.
	public var sdk: SDK?

	/// The run destination to try building for.
	public var destination: String?

	/// The amount of time xcodebuild spends searching for the destination (in seconds).
	public var destinationTimeout: UInt?

	/// The build setting whether the product includes only object code for
	/// the native architecture.
	public var onlyActiveArchitecture: OnlyActiveArchitecture = .NotSpecified

	/// The build setting whether full bitcode should be embedded in the binary.
	public var bitcodeGenerationMode: BitcodeGenerationMode = .None

	public init(project: ProjectLocator, scheme: String? = nil, configuration: String? = nil, sdk: SDK? = nil) {
		self.project = project
		self.scheme = scheme
		self.configuration = configuration
		self.sdk = sdk
	}

	/// The `xcodebuild` invocation corresponding to the receiver.
	private var arguments: [String] {
		var args = [ "xcodebuild" ] + project.arguments

		if let scheme = scheme {
			args += [ "-scheme", scheme ]
		}

		if let configuration = configuration {
			args += [ "-configuration", configuration ]
		}

		if let sdk = sdk {
			args += sdk.arguments
		}

		if let destination = destination {
			args += [ "-destination", destination ]
		}

		if let destinationTimeout = destinationTimeout {
			args += [ "-destination-timeout", String(destinationTimeout) ]
		}

		args += onlyActiveArchitecture.arguments
		args += bitcodeGenerationMode.arguments

		return args
	}
}

extension BuildArguments: CustomStringConvertible {
	public var description: String {
		return arguments.joinWithSeparator(" ")
	}
}

/// A candidate match for a project's canonical `ProjectLocator`.
private struct ProjectEnumerationMatch: Comparable {
	let locator: ProjectLocator
	let level: Int

	/// Checks whether a project exists at the given URL, returning a match if
	/// so.
	static func matchURL(URL: NSURL, fromEnumerator enumerator: NSDirectoryEnumerator) -> Result<ProjectEnumerationMatch, CarthageError> {
		if let URL = URL.URLByResolvingSymlinksInPath {
			return URL.typeIdentifier.flatMap { typeIdentifier in
				if (UTTypeConformsTo(typeIdentifier, "com.apple.dt.document.workspace")) {
					return .Success(ProjectEnumerationMatch(locator: .Workspace(URL), level: enumerator.level))
				} else if (UTTypeConformsTo(typeIdentifier, "com.apple.xcode.project")) {
					return .Success(ProjectEnumerationMatch(locator: .ProjectFile(URL), level: enumerator.level))
				}

				return .Failure(.NotAProject(URL))
			}
		}

		return .Failure(.ReadFailed(URL, nil))
	}
}

private func ==(lhs: ProjectEnumerationMatch, rhs: ProjectEnumerationMatch) -> Bool {
	return lhs.locator == rhs.locator
}

private func <(lhs: ProjectEnumerationMatch, rhs: ProjectEnumerationMatch) -> Bool {
	if lhs.level < rhs.level {
		return true
	} else if lhs.level > rhs.level {
		return false
	}

	return lhs.locator < rhs.locator
}

/// Attempts to locate projects and workspaces within the given directory.
///
/// Sends all matches in preferential order.
public func locateProjectsInDirectory(directoryURL: NSURL) -> SignalProducer<ProjectLocator, CarthageError> {
	let enumerationOptions: NSDirectoryEnumerationOptions = [ .SkipsHiddenFiles, .SkipsPackageDescendants ]

	return NSFileManager.defaultManager().carthage_enumeratorAtURL(directoryURL.URLByResolvingSymlinksInPath!, includingPropertiesForKeys: [ NSURLTypeIdentifierKey ], options: enumerationOptions, catchErrors: true)
		.reduce([]) { (var matches: [ProjectEnumerationMatch], tuple) -> [ProjectEnumerationMatch] in
			let (enumerator, URL) = tuple
			if let match = ProjectEnumerationMatch.matchURL(URL, fromEnumerator: enumerator).value {
				matches.append(match)
			}

			return matches
		}
		.map { $0.sort() }
		.flatMap(.Merge) { matches -> SignalProducer<ProjectEnumerationMatch, CarthageError> in
			return SignalProducer(values: matches)
		}
		.map { (match: ProjectEnumerationMatch) -> ProjectLocator in
			return match.locator
		}
}

/// Creates a task description for executing `xcodebuild` with the given
/// arguments.
public func xcodebuildTask(task: String, _ buildArguments: BuildArguments) -> TaskDescription {
	return TaskDescription(launchPath: "/usr/bin/xcrun", arguments: buildArguments.arguments + [ task ])
}

/// Sends each scheme found in the given project.
public func schemesInProject(project: ProjectLocator) -> SignalProducer<String, CarthageError> {
	let task = xcodebuildTask("-list", BuildArguments(project: project))

	return launchTask(task)
		.ignoreTaskData()
		.mapError(CarthageError.TaskError)
		.map { (data: NSData) -> String in
			return NSString(data: data, encoding: NSStringEncoding(NSUTF8StringEncoding))! as String
		}
		.flatMap(.Merge) { (string: String) -> SignalProducer<String, CarthageError> in
			return string.linesProducer.promoteErrors(CarthageError.self)
		}
		.flatMap(.Merge) { line -> SignalProducer<String, CarthageError> in
			// Matches one of these two possible messages:
			//
			// '    This project contains no schemes.'
			// 'There are no schemes in workspace "Carthage".'
			if line.hasSuffix("contains no schemes.") || line.hasPrefix("There are no schemes") {
				return SignalProducer(error: .NoSharedSchemes(project, nil))
			} else {
				return SignalProducer(value: line)
			}
		}
		.skipWhile { line in !line.hasSuffix("Schemes:") }
		.skip(1)
		.takeWhile { line in !line.isEmpty }
		// xcodebuild has a bug where xcodebuild -list can sometimes hang
		// indefinitely on projects that don't share any schemes, so
		// automatically bail out if it looks like that's happening.
		.timeoutWithError(.XcodebuildListTimeout(project, nil), afterInterval: 15, onScheduler: QueueScheduler())
		.map { (line: String) -> String in line.stringByTrimmingCharactersInSet(NSCharacterSet.whitespaceCharacterSet()) }
}

/// Represents a platform to build for.
public enum Platform: String {
	/// Mac OS X.
	case Mac = "Mac"

	/// iOS for device and simulator.
	case iOS = "iOS"

	/// Apple Watch device and simulator.
	case watchOS = "watchOS"

	/// Apple TV device and simulator.
	case tvOS = "tvOS"

	/// All supported build platforms.
	public static let supportedPlatforms: [Platform] = [ .Mac, .iOS, .watchOS, .tvOS ]

	/// The relative path at which binaries corresponding to this platform will
	/// be stored.
	public var relativePath: String {
		let subfolderName = rawValue
		return (CarthageBinariesFolderPath as NSString).stringByAppendingPathComponent(subfolderName)
	}

	/// The SDKs that need to be built for this platform.
	public var SDKs: [SDK] {
		switch self {
		case .Mac:
			return [ .MacOSX ]

		case .iOS:
			return [ .iPhoneSimulator, .iPhoneOS ]

		case .watchOS:
			return [ .watchOS, .watchSimulator ]

		case .tvOS:
			return [ .tvOS, .tvSimulator ]
		}
	}
}

// TODO: this won't be necessary anymore with Swift 2.
extension Platform: CustomStringConvertible {
	public var description: String {
		return rawValue
	}
}

/// Represents an SDK buildable by Xcode.
public enum SDK: String {
	/// Mac OS X.
	case MacOSX = "macosx"

	/// iOS, for device.
	case iPhoneOS = "iphoneos"

	/// iOS, for the simulator.
	case iPhoneSimulator = "iphonesimulator"

	/// watchOS, for the Apple Watch device.
	case watchOS = "watchos"

	/// watchSimulator, for the Apple Watch simulator.
	case watchSimulator = "watchsimulator"

	/// tvOS, for the Apple TV device.
	case tvOS = "appletvos"

	/// tvSimulator, for the Apple TV simulator.
	case tvSimulator = "appletvsimulator"

	/// Attempts to parse an SDK name from a string returned from `xcodebuild`.
	public static func fromString(string: String) -> Result<SDK, CarthageError> {
		return Result(self.init(rawValue: string.lowercaseString), failWith: .ParseError(description: "unexpected SDK key \"\(string)\""))
	}

	/// The platform that this SDK targets.
	public var platform: Platform {
		switch self {
		case .iPhoneOS, .iPhoneSimulator:
			return .iOS

		case .watchOS, .watchSimulator:
			return .watchOS

		case .tvOS, .tvSimulator:
			return .tvOS

		case .MacOSX:
			return .Mac
		}
	}

	/// The arguments that should be passed to `xcodebuild` to select this
	/// SDK for building.
	private var arguments: [String] {
		switch self {
		case .MacOSX:
			// Passing in -sdk macosx appears to break implicit dependency
			// resolution (see Carthage/Carthage#347).
			//
			// Since we wouldn't be trying to build this target unless it were
			// for OS X already, just let xcodebuild figure out the SDK on its
			// own.
			return []

		case .iPhoneOS, .iPhoneSimulator, .watchOS, .watchSimulator, .tvOS, .tvSimulator:
			return [ "-sdk", rawValue ]
		}
	}
}

// TODO: this won't be necessary anymore in Swift 2.
extension SDK: CustomStringConvertible {
	public var description: String {
		switch self {
		case .iPhoneOS:
			return "iOS Device"

		case .iPhoneSimulator:
			return "iOS Simulator"

		case .MacOSX:
			return "Mac OS X"

		case .watchOS:
			return "watchOS"

		case .watchSimulator:
			return "watchOS Simulator"

		case .tvOS:
			return "tvOS"

		case .tvSimulator:
			return "tvOS Simulator"
		}
	}
}

/// Represents a build setting whether the product includes only object code
/// for the native architecture.
public enum OnlyActiveArchitecture {
	/// Not specified.
	case NotSpecified

	/// The product includes only code for the native architecture.
	case Yes

	/// The product includes code for its target's valid architectures.
	case No

	/// The arguments that should be passed to `xcodebuild` to specify the
	/// setting for this case.
	private var arguments: [String] {
		switch self {
		case .NotSpecified:
			return []

		case .Yes:
			return [ "ONLY_ACTIVE_ARCH=YES" ]

		case .No:
			return [ "ONLY_ACTIVE_ARCH=NO" ]
		}
	}
}

/// Represents a build setting whether full bitcode should be embedded in the
/// binary.
public enum BitcodeGenerationMode: String {
	/// None.
	case None = ""

	/// Only bitcode marker will be embedded.
	case Marker = "marker"

	/// Full bitcode will be embedded.
	case Bitcode = "bitcode"

	/// The arguments that should be passed to `xcodebuild` to specify the
	/// setting for this case.
	private var arguments: [String] {
		switch self {
		case .None:
			return []

		case .Marker, Bitcode:
			return [ "BITCODE_GENERATION_MODE=\(rawValue)" ]
		}
	}
}

/// Describes the type of product built by an Xcode target.
public enum ProductType: String {
	/// A framework bundle.
	case Framework = "com.apple.product-type.framework"

	/// A static library.
	case StaticLibrary = "com.apple.product-type.library.static"

	/// A unit test bundle.
	case TestBundle = "com.apple.product-type.bundle.unit-test"

	/// Attempts to parse a product type from a string returned from
	/// `xcodebuild`.
	public static func fromString(string: String) -> Result<ProductType, CarthageError> {
		return Result(self.init(rawValue: string), failWith: .ParseError(description: "unexpected product type \"\(string)\""))
	}
}

/// A map of build settings and their values, as generated by Xcode.
public struct BuildSettings {
	/// The target to which these settings apply.
	public let target: String

	/// All build settings given at initialization.
	public let settings: Dictionary<String, String>

	public init(target: String, settings: Dictionary<String, String>) {
		self.target = target
		self.settings = settings
	}

	/// Matches lines of the forms:
	///
	/// Build settings for action build and target "ReactiveCocoaLayout Mac":
	/// Build settings for action test and target CarthageKitTests:
	private static let targetSettingsRegex = try! NSRegularExpression(pattern: "^Build settings for action (?:\\S+) and target \\\"?([^\":]+)\\\"?:$", options: [ .CaseInsensitive, .AnchorsMatchLines ])

	/// Invokes `xcodebuild` to retrieve build settings for the given build
	/// arguments.
	///
	/// Upon .success, sends one BuildSettings value for each target included in
	/// the referenced scheme.
	public static func loadWithArguments(arguments: BuildArguments) -> SignalProducer<BuildSettings, CarthageError> {
		let task = xcodebuildTask("-showBuildSettings", arguments)

		return launchTask(task)
			.ignoreTaskData()
			.mapError(CarthageError.TaskError)
			.map { (data: NSData) -> String in
				return NSString(data: data, encoding: NSStringEncoding(NSUTF8StringEncoding))! as String
			}
			.flatMap(.Merge) { (string: String) -> SignalProducer<BuildSettings, CarthageError> in
				return SignalProducer { observer, disposable in
					var currentSettings: [String: String] = [:]
					var currentTarget: String?

					let flushTarget = { () -> () in
						if let currentTarget = currentTarget {
							let buildSettings = self.init(target: currentTarget, settings: currentSettings)
							sendNext(observer, buildSettings)
						}

						currentTarget = nil
						currentSettings = [:]
					}

					(string as NSString).enumerateLinesUsingBlock { (line, stop) in
						if disposable.disposed {
							stop.memory = true
							return
						}

						if let result = self.targetSettingsRegex.firstMatchInString(line, options: [], range: NSMakeRange(0, (line as NSString).length)) {
							let targetRange = result.rangeAtIndex(1)

							flushTarget()
							currentTarget = (line as NSString).substringWithRange(targetRange)
							return
						}

						let components = line.characters.split(1) { $0 == "=" }.map(String.init)
						let trimSet = NSCharacterSet.whitespaceAndNewlineCharacterSet()

						if components.count == 2 {
							currentSettings[components[0].stringByTrimmingCharactersInSet(trimSet)] = components[1].stringByTrimmingCharactersInSet(trimSet)
						}
					}

					flushTarget()
					sendCompleted(observer)
				}
			}
	}

	/// Determines which SDKs the given scheme builds for, by default.
	///
	/// If an SDK is unrecognized or could not be determined, an error will be
	/// sent on the returned signal.
	public static func SDKsForScheme(scheme: String, inProject project: ProjectLocator) -> SignalProducer<SDK, CarthageError> {
		return loadWithArguments(BuildArguments(project: project, scheme: scheme))
			.take(1)
			.flatMap(.Merge) { $0.buildSDKs }
	}

	/// Returns the value for the given build setting, or an error if it could
	/// not be determined.
	public subscript(key: String) -> Result<String, CarthageError> {
		if let value = settings[key] {
			return .Success(value)
		} else {
			return .Failure(.MissingBuildSetting(key))
		}
	}

	/// Attempts to determine the SDKs this scheme builds for.
	public var buildSDKs: SignalProducer<SDK, CarthageError> {
		let supportedPlatforms = self["SUPPORTED_PLATFORMS"]

		if let supportedPlatforms = supportedPlatforms.value {
			let platforms = supportedPlatforms.characters.split { $0 == " " }.map(String.init)
			return SignalProducer<String, CarthageError>(values: platforms)
				.map { platform in SignalProducer(result: SDK.fromString(platform)) }
				.flatten(.Merge)
		}

		let firstBuildSDK = self["PLATFORM_NAME"].flatMap(SDK.fromString)
		return SignalProducer(result: firstBuildSDK)
	}

	/// Attempts to determine the ProductType specified in these build settings.
	public var productType: Result<ProductType, CarthageError> {
		return self["PRODUCT_TYPE"].flatMap { typeString in
			return ProductType.fromString(typeString)
		}
	}

	/// Attempts to determine the URL to the built products directory.
	public var builtProductsDirectoryURL: Result<NSURL, CarthageError> {
		return self["BUILT_PRODUCTS_DIR"].map { productsDir in
			return NSURL.fileURLWithPath(productsDir, isDirectory: true)
		}
	}

	/// Attempts to determine the relative path (from the build folder) to the
	/// built executable.
	public var executablePath: Result<String, CarthageError> {
		return self["EXECUTABLE_PATH"]
	}

	/// Attempts to determine the URL to the built executable.
	public var executableURL: Result<NSURL, CarthageError> {
		return builtProductsDirectoryURL.flatMap { builtProductsURL in
			return self.executablePath.map { executablePath in
				return builtProductsURL.URLByAppendingPathComponent(executablePath)
			}
		}
	}

	/// Attempts to determine the name of the built product's wrapper bundle.
	public var wrapperName: Result<String, CarthageError> {
		return self["WRAPPER_NAME"]
	}

	/// Attempts to determine the URL to the built product's wrapper.
	public var wrapperURL: Result<NSURL, CarthageError> {
		return builtProductsDirectoryURL.flatMap { builtProductsURL in
			return self.wrapperName.map { wrapperName in
				return builtProductsURL.URLByAppendingPathComponent(wrapperName)
			}
		}
	}

	/// Attempts to determine whether bitcode is enabled or not.
	public var bitcodeEnabled: Result<Bool, CarthageError> {
		return self["ENABLE_BITCODE"].map { $0 == "YES" }
	}

	/// Attempts to determine the relative path (from the build folder) where
	/// the Swift modules for the built product will exist.
	///
	/// If the product does not build any modules, `nil` will be returned.
	private var relativeModulesPath: Result<String?, CarthageError> {
		if let moduleName = self["PRODUCT_MODULE_NAME"].value {
			return self["CONTENTS_FOLDER_PATH"].map { contentsPath in
				let path1 = (contentsPath as NSString).stringByAppendingPathComponent("Modules")
				let path2 = (path1 as NSString).stringByAppendingPathComponent(moduleName)
				return (path2 as NSString).stringByAppendingPathExtension("swiftmodule")
			}
		} else {
			return .Success(nil)
		}
	}
}

extension BuildSettings: CustomStringConvertible {
	public var description: String {
		return "Build settings for target \"\(target)\": \(settings)"
	}
}

/// Finds the built product for the given settings, then copies it (preserving
/// its name) into the given folder. The folder will be created if it does not
/// already exist.
///
/// Returns a signal that will send the URL after copying upon .success.
private func copyBuildProductIntoDirectory(directoryURL: NSURL, _ settings: BuildSettings) -> SignalProducer<NSURL, CarthageError> {
	let target = settings.wrapperName.map(directoryURL.URLByAppendingPathComponent)
	return SignalProducer(result: target &&& settings.wrapperURL)
		.flatMap(.Merge) { (target, source) in
			return copyProduct(source, target)
		}
}

/// Attempts to merge the given executables into one fat binary, written to
/// the specified URL.
private func mergeExecutables(executableURLs: [NSURL], _ outputURL: NSURL) -> SignalProducer<(), CarthageError> {
	precondition(outputURL.fileURL)

	return SignalProducer(values: executableURLs)
		.attemptMap { URL -> Result<String, CarthageError> in
			if let path = URL.path {
				return .Success(path)
			} else {
				return .Failure(.ParseError(description: "expected file URL to built executable, got (URL)"))
			}
		}
		.collect()
		.flatMap(.Merge) { executablePaths -> SignalProducer<TaskEvent<NSData>, CarthageError> in
			let lipoTask = TaskDescription(launchPath: "/usr/bin/xcrun", arguments: [ "lipo", "-create" ] + executablePaths + [ "-output", outputURL.path! ])

			return launchTask(lipoTask)
				.mapError(CarthageError.TaskError)
		}
		.then(.empty)
}

/// If the given source URL represents an LLVM module, copies its contents into
/// the destination module.
///
/// Sends the URL to each file after copying.
private func mergeModuleIntoModule(sourceModuleDirectoryURL: NSURL, _ destinationModuleDirectoryURL: NSURL) -> SignalProducer<NSURL, CarthageError> {
	precondition(sourceModuleDirectoryURL.fileURL)
	precondition(destinationModuleDirectoryURL.fileURL)

	return NSFileManager.defaultManager().carthage_enumeratorAtURL(sourceModuleDirectoryURL, includingPropertiesForKeys: [], options: [ .SkipsSubdirectoryDescendants, .SkipsHiddenFiles ], catchErrors: true)
		.flatMap(.Merge) { enumerator, URL in
			let lastComponent: String? = URL.lastPathComponent
			let destinationURL = destinationModuleDirectoryURL.URLByAppendingPathComponent(lastComponent!).URLByResolvingSymlinksInPath!

			do {
				try NSFileManager.defaultManager().copyItemAtURL(URL, toURL: destinationURL)
				return SignalProducer(value: destinationURL)
			} catch let error as NSError {
				return SignalProducer(error: .WriteFailed(destinationURL, error))
			}
		}
}

/// Determines whether the specified product type should be built automatically.
private func shouldBuildProductType(productType: ProductType) -> Bool {
	return productType == .Framework
}

/// Determines whether the given scheme should be built automatically.
private func shouldBuildScheme(buildArguments: BuildArguments, _ forPlatforms: Set<Platform>) -> SignalProducer<Bool, CarthageError> {
	precondition(buildArguments.scheme != nil)

	return BuildSettings.loadWithArguments(buildArguments)
		.flatMap(.Concat) { settings -> SignalProducer<ProductType, CarthageError> in
			let productType = SignalProducer(result: settings.productType)

			if forPlatforms.isEmpty {
				return productType
					.flatMapError { _ in .empty }
			} else {
				return settings.buildSDKs
					.filter { forPlatforms.contains($0.platform) }
					.flatMap(.Merge) { _ in productType }
					.flatMapError { _ in .empty }
			}
		}
		.filter(shouldBuildProductType)
		// If we find any framework target, we should indeed build this scheme.
		.map { _ in true }
		// Otherwise, nope.
		.concat(SignalProducer(value: false))
		.take(1)
}

/// Aggregates all of the build settings sent on the given signal, associating
/// each with the name of its target.
///
/// Returns a signal which will send the aggregated dictionary upon completion
/// of the input signal, then itself complete.
private func settingsByTarget<Error>(producer: SignalProducer<TaskEvent<BuildSettings>, Error>) -> SignalProducer<TaskEvent<[String: BuildSettings]>, Error> {
	return SignalProducer { observer, disposable in
		var settings: [String: BuildSettings] = [:]

		producer.startWithSignal { signal, signalDisposable in
			disposable += signalDisposable

			signal.observe { event in
				switch event {
				case let .Next(settingsEvent):
					let transformedEvent = settingsEvent.map { settings in [ settings.target: settings ] }

					if let transformed = transformedEvent.value {
						settings = combineDictionaries(settings, rhs: transformed)
					} else {
						sendNext(observer, transformedEvent)
					}

				case let .Error(error):
					sendError(observer, error)

				case .Completed:
					sendNext(observer, .Success(settings))
					sendCompleted(observer)

				case .Interrupted:
					sendInterrupted(observer)
				}
			}
		}
	}
}

/// Combines the built products corresponding to the given settings, by creating
/// a fat binary of their executables and merging any Swift modules together,
/// generating a new built product in the given directory.
///
/// In order for this process to make any sense, the build products should have
/// been created from the same target, and differ only in the SDK they were
/// built for.
///
/// Upon .success, sends the URL to the merged product, then completes.
private func mergeBuildProductsIntoDirectory(firstProductSettings: BuildSettings, _ secondProductSettings: BuildSettings, _ destinationFolderURL: NSURL) -> SignalProducer<NSURL, CarthageError> {
	return copyBuildProductIntoDirectory(destinationFolderURL, firstProductSettings)
		.flatMap(.Merge) { productURL in
			let executableURLs = (firstProductSettings.executableURL &&& secondProductSettings.executableURL).map { [ $0, $1 ] }
			let outputURL = firstProductSettings.executablePath.map(destinationFolderURL.URLByAppendingPathComponent)

			let mergeProductBinaries = SignalProducer(result: executableURLs &&& outputURL)
				.flatMap(.Concat) { (executableURLs: [NSURL], outputURL: NSURL) -> SignalProducer<(), CarthageError> in
					return mergeExecutables(executableURLs, outputURL.URLByResolvingSymlinksInPath!)
				}

			let sourceModulesURL = SignalProducer(result: secondProductSettings.relativeModulesPath &&& secondProductSettings.builtProductsDirectoryURL)
				.filter { $0.0 != nil }
				.map { (modulesPath, productsURL) -> NSURL in
					return productsURL.URLByAppendingPathComponent(modulesPath!)
				}

			let destinationModulesURL = SignalProducer(result: firstProductSettings.relativeModulesPath)
				.filter { $0 != nil }
				.map { modulesPath -> NSURL in
					return destinationFolderURL.URLByAppendingPathComponent(modulesPath!)
				}

			let mergeProductModules = zip(sourceModulesURL, destinationModulesURL)
				.flatMap(.Merge) { (source: NSURL, destination: NSURL) -> SignalProducer<NSURL, CarthageError> in
					return mergeModuleIntoModule(source, destination)
				}

			return mergeProductBinaries
				.then(mergeProductModules)
				.then(SignalProducer(value: productURL))
		}
}


/// A callback function used to determine whether or not an SDK should be built
public typealias SDKFilterCallback = (sdks: [SDK], scheme: String, configuration: String, project: ProjectLocator) -> Result<[SDK], CarthageError>

/// Builds one scheme of the given project, for all supported SDKs.
///
/// Returns a signal of all standard output from `xcodebuild`, and a signal
/// which will send the URL to each product successfully built.
public func buildScheme(scheme: String, withConfiguration configuration: String, inProject project: ProjectLocator, workingDirectoryURL: NSURL, sdkFilter: SDKFilterCallback = { .Success($0.0) }) -> SignalProducer<TaskEvent<NSURL>, CarthageError> {
	precondition(workingDirectoryURL.fileURL)

	let buildArgs = BuildArguments(project: project, scheme: scheme, configuration: configuration)

	let buildSDK = { (sdk: SDK) -> SignalProducer<TaskEvent<BuildSettings>, CarthageError> in
		var argsForLoading = buildArgs
		argsForLoading.sdk = sdk

		var argsForBuilding = argsForLoading
		argsForBuilding.onlyActiveArchitecture = .No

		// If SDK is the iOS simulator, then also find and set a valid destination.
		// This fixes problems when the project deployment version is lower than
		// the target's one and includes simulators unsupported by the target.
		//
		// Example: Target is at 8.0, project at 7.0, xcodebuild chooses the first
		// simulator on the list, iPad 2 7.1, which is invalid for the target.
		//
		// See https://github.com/Carthage/Carthage/issues/417.
		func fetchDestination() -> SignalProducer<String?, CarthageError> {
			if sdk == .iPhoneSimulator {
				let destinationLookup = TaskDescription(launchPath: "/usr/bin/xcrun", arguments: [ "simctl", "list", "devices" ])
				return launchTask(destinationLookup)
					.ignoreTaskData()
					.map { data in
						let string = NSString(data: data, encoding: NSStringEncoding(NSUTF8StringEncoding))!
						// The output as of Xcode 6.4 is structured text so we
						// parse it using regex. The destination will be omitted
						// altogether if parsing fails. Xcode 7.0 beta 4 added a
						// JSON output option as `xcrun simctl list devices --json`
						// so this can be switched once 7.0 becomes a requirement.
						let regex = try! NSRegularExpression(pattern: "-- iOS [0-9.]+ --\\n.*?\\(([0-9A-Z]{8}-([0-9A-Z]{4}-){3}[0-9A-Z]{12})\\)", options: [])
						let lastDeviceResult = regex.matchesInString(string as String, options: [], range: NSRange(location: 0, length: string.length)).last
						return lastDeviceResult.map { result in
							// We use the ID here instead of the name as it's guaranteed to be unique, the name isn't.
							let deviceID = string.substringWithRange(result.rangeAtIndex(1))
							return "platform=iOS Simulator,id=\(deviceID)"
						}
					}
					|> mapError { .TaskError($0) }
			}
			return SignalProducer(value: nil)
		}

		return fetchDestination()
<<<<<<< HEAD
			.flatMap(.Concat) { destination -> SignalProducer<TaskEvent<NSData>, ReactiveTaskError> in
=======
			|> flatMap(.Concat) { destination -> SignalProducer<TaskEvent<BuildSettings>, CarthageError> in
>>>>>>> 8fdc17d8
				if let destination = destination {
					argsForBuilding.destination = destination
					// Also set the destination lookup timeout. Since we're building
					// for the simulator the lookup shouldn't take more than a
					// fraction of a second, but we set to 3 just to be safe.
					argsForBuilding.destinationTimeout = 3
				}

<<<<<<< HEAD
				var buildScheme = xcodebuildTask("build", argsForBuilding)
				buildScheme.workingDirectoryPath = workingDirectoryURL.path!

				return launchTask(buildScheme)
			}
			.mapError(CarthageError.TaskError)
			.flatMapTaskEvents(.Concat) { _ in
=======
>>>>>>> 8fdc17d8
				return BuildSettings.loadWithArguments(argsForLoading)
					.filter { settings in
						// Only copy build products for the product types we care about.
						if let productType = settings.productType.value {
							return shouldBuildProductType(productType)
						} else {
							return false
						}
					}
					|> flatMap(.Concat) { settings -> SignalProducer<TaskEvent<BuildSettings>, CarthageError> in
						if settings.bitcodeEnabled.value == true {
							argsForBuilding.bitcodeGenerationMode = .Bitcode
						}

						var buildScheme = xcodebuildTask("build", argsForBuilding)
						buildScheme.workingDirectoryPath = workingDirectoryURL.path!

						return launchTask(buildScheme)
							|> map { taskEvent in
								taskEvent.map { _ in settings }
							}
							|> mapError { .TaskError($0) }
					}
			}
	}

	return BuildSettings.SDKsForScheme(scheme, inProject: project)
		.reduce([:]) { (var sdksByPlatform: [Platform: [SDK]], sdk: SDK) in
			let platform = sdk.platform

			if var sdks = sdksByPlatform[platform] {
				sdks.append(sdk)
				sdksByPlatform.updateValue(sdks, forKey: platform)
			} else {
				sdksByPlatform[platform] = [ sdk ]
			}

			return sdksByPlatform
		}
		.flatMap(.Concat) { sdksByPlatform -> SignalProducer<(Platform, [SDK]), CarthageError> in
			if sdksByPlatform.isEmpty {
				fatalError("No SDKs found for scheme \(scheme)")
			}

			let values = sdksByPlatform.map { ($0, $1) }
			return SignalProducer(values: values)
		}
		.flatMap(.Concat) { platform, sdks -> SignalProducer<(Platform, [SDK]), CarthageError> in
			let filterResult = sdkFilter(sdks: sdks, scheme: scheme, configuration: configuration, project: project)
			return SignalProducer(result: filterResult.map { (platform, $0) })
		}
		.filter { _, sdks in
			return !sdks.isEmpty
		}
		.flatMap(.Concat) { platform, sdks -> SignalProducer<TaskEvent<NSURL>, CarthageError> in
			let folderURL = workingDirectoryURL.URLByAppendingPathComponent(platform.relativePath, isDirectory: true).URLByResolvingSymlinksInPath!

			// TODO: Generalize this further?
			switch sdks.count {
			case 1:
				return buildSDK(sdks[0])
					.flatMapTaskEvents(.Merge) { settings in
						return copyBuildProductIntoDirectory(folderURL, settings)
					}

			case 2:
				let firstSDK = sdks[0]
				let secondSDK = sdks[1]

				return settingsByTarget(buildSDK(firstSDK))
					.flatMap(.Concat) { settingsEvent -> SignalProducer<TaskEvent<(BuildSettings, BuildSettings)>, CarthageError> in
						switch settingsEvent {
						case let .StandardOutput(data):
							return SignalProducer(value: .StandardOutput(data))

						case let .StandardError(data):
							return SignalProducer(value: .StandardError(data))

						case let .Success(firstSettingsByTarget):
							return settingsByTarget(buildSDK(secondSDK))
								.flatMapTaskEvents(.Concat) { (secondSettingsByTarget: [String: BuildSettings]) -> SignalProducer<(BuildSettings, BuildSettings), CarthageError> in
									assert(firstSettingsByTarget.count == secondSettingsByTarget.count, "Number of targets built for \(firstSDK) (\(firstSettingsByTarget.count)) does not match number of targets built for \(secondSDK) (\(secondSettingsByTarget.count))")

									return SignalProducer { observer, disposable in
										for (target, firstSettings) in firstSettingsByTarget {
											if disposable.disposed {
												break
											}

											let secondSettings = secondSettingsByTarget[target]
											assert(secondSettings != nil, "No \(secondSDK) build settings found for target \"\(target)\"")

											sendNext(observer, (firstSettings, secondSettings!))
										}

										sendCompleted(observer)
									}
								}
						}
					}
					.flatMapTaskEvents(.Concat) { (firstSettings, secondSettings) in
						return mergeBuildProductsIntoDirectory(secondSettings, firstSettings, folderURL)
					}

			default:
				fatalError("SDK count \(sdks.count) in scheme \(scheme) is not supported")
			}
		}
		.flatMapTaskEvents(.Concat) { builtProductURL -> SignalProducer<NSURL, CarthageError> in
			return createDebugInformation(builtProductURL)
				.then(SignalProducer(value: builtProductURL))
		}
}

public func createDebugInformation(builtProductURL: NSURL) -> SignalProducer<TaskEvent<NSURL>, CarthageError> {
	let dSYMURL = builtProductURL.URLByAppendingPathExtension("dSYM")

	if let
		executableName = builtProductURL.URLByDeletingPathExtension?.lastPathComponent,
		executable = builtProductURL.URLByAppendingPathComponent(executableName).path,
		dSYM = dSYMURL.path
	{
		let dsymutilTask = TaskDescription(launchPath: "/usr/bin/xcrun", arguments: ["dsymutil", executable, "-o", dSYM])

		return launchTask(dsymutilTask)
			.mapError(CarthageError.TaskError)
			.flatMapTaskEvents(.Concat) { _ in SignalProducer(value: dSYMURL) }
	} else {
		return .empty
	}
}

/// A producer representing a scheme to be built.
///
/// A producer of this type will send the project and scheme name when building
/// begins, then complete or error when building terminates.
public typealias BuildSchemeProducer = SignalProducer<TaskEvent<(ProjectLocator, String)>, CarthageError>

/// Attempts to build the dependency identified by the given project, then
/// places its build product into the root directory given.
///
/// Returns producers in the same format as buildInDirectory().
public func buildDependencyProject(dependency: ProjectIdentifier, _ rootDirectoryURL: NSURL, withConfiguration configuration: String, platforms: Set<Platform> = [], sdkFilter: SDKFilterCallback = { .Success($0.0) }) -> SignalProducer<BuildSchemeProducer, CarthageError> {
	let rootBinariesURL = rootDirectoryURL.URLByAppendingPathComponent(CarthageBinariesFolderPath, isDirectory: true).URLByResolvingSymlinksInPath!
	let rawDependencyURL = rootDirectoryURL.URLByAppendingPathComponent(dependency.relativePath, isDirectory: true)
	let dependencyURL = rawDependencyURL.URLByResolvingSymlinksInPath!

	let schemeProducers = buildInDirectory(dependencyURL, withConfiguration: configuration, platforms: platforms, sdkFilter: sdkFilter)
	return SignalProducer.attempt { () -> Result<SignalProducer<BuildSchemeProducer, CarthageError>, CarthageError> in
			do {
				try NSFileManager.defaultManager().createDirectoryAtURL(rootBinariesURL, withIntermediateDirectories: true, attributes: nil)
			} catch let error as NSError {
				return .Failure(.WriteFailed(rootBinariesURL, error))
			}

			// Link this dependency's Carthage/Build folder to that of the root
			// project, so it can see all products built already, and so we can
			// automatically drop this dependency's product in the right place.
			let dependencyBinariesURL = dependencyURL.URLByAppendingPathComponent(CarthageBinariesFolderPath, isDirectory: true)

			do {
				try NSFileManager.defaultManager().removeItemAtURL(dependencyBinariesURL)
			} catch {
				let dependencyParentURL = dependencyBinariesURL.URLByDeletingLastPathComponent!

				do {
					try NSFileManager.defaultManager().createDirectoryAtURL(dependencyParentURL, withIntermediateDirectories: true, attributes: nil)
				} catch let error as NSError {
					return .Failure(.WriteFailed(dependencyParentURL, error))
				}
			}

			var isSymlink: AnyObject?
			do {
				try rawDependencyURL.getResourceValue(&isSymlink, forKey: NSURLIsSymbolicLinkKey)
			} catch let error as NSError {
				return .Failure(.ReadFailed(rawDependencyURL, error))
			}

			if isSymlink as? Bool == true {
				// Since this dependency is itself a symlink, we'll create an
				// absolute link back to the project's Build folder.
				do {
					try NSFileManager.defaultManager().createSymbolicLinkAtURL(dependencyBinariesURL, withDestinationURL: rootBinariesURL)
				} catch let error as NSError {
					return .Failure(.WriteFailed(dependencyBinariesURL, error))
				}
			} else {
				// The relative path to this dependency's Carthage/Build folder, from
				// the root.
				let dependencyBinariesRelativePath = (dependency.relativePath as NSString).stringByAppendingPathComponent(CarthageBinariesFolderPath)
				let componentsForGettingTheHellOutOfThisRelativePath = Array(count: (dependencyBinariesRelativePath as NSString).pathComponents.count - 1, repeatedValue: "..")

				// Directs a link from, e.g., /Carthage/Checkouts/ReactiveCocoa/Carthage/Build to /Carthage/Build
				let linkDestinationPath = componentsForGettingTheHellOutOfThisRelativePath.reduce(CarthageBinariesFolderPath) { trailingPath, pathComponent in
					return (pathComponent as NSString).stringByAppendingPathComponent(trailingPath)
				}

				do {
					try NSFileManager.defaultManager().createSymbolicLinkAtPath(dependencyBinariesURL.path!, withDestinationPath: linkDestinationPath)
				} catch let error as NSError {
					return .Failure(.WriteFailed(dependencyBinariesURL, error))
				}
			}

			return .Success(schemeProducers)
		}
		.flatMap(.Merge) { schemeProducers in
			return schemeProducers
				.mapError { error in
					switch (dependency, error) {
					case let (_, .NoSharedFrameworkSchemes(_, platforms)):
						return .NoSharedFrameworkSchemes(dependency, platforms)

					case let (.GitHub(repo), .NoSharedSchemes(project, _)):
						return .NoSharedSchemes(project, repo)

					case let (.GitHub(repo), .XcodebuildListTimeout(project, _)):
						return .XcodebuildListTimeout(project, repo)

					default:
						return error
					}
				}
		}
}


public func getSecuritySigningIdentities() -> SignalProducer<String, CarthageError> {
	let securityTask = TaskDescription(launchPath: "/usr/bin/security", arguments: [ "find-identity", "-v", "-p", "codesigning" ])
	
	return launchTask(securityTask)
		.ignoreTaskData()
		.mapError(CarthageError.TaskError)
		.map { (data: NSData) -> String in
			return NSString(data: data, encoding: NSStringEncoding(NSUTF8StringEncoding))! as String
		}
		.flatMap(.Merge) { (string: String) -> SignalProducer<String, CarthageError> in
			return string.linesProducer.promoteErrors(CarthageError.self)
		}
}

public typealias CodeSigningIdentity = String

/// Matches lines of the form:
///
/// '  1) 4E8D512C8480AAC679947D6E50190AE97AB3E825 "3rd Party Mac Developer Application: Developer Name (DUCNFCN445)"'
/// '  2) 8B0EBBAE7E7230BB6AF5D69CA09B769663BC844D "Mac Developer: Developer Name (DUCNFCN445)"'
private let signingIdentitiesRegex = try! NSRegularExpression(pattern:
	(
		"\\s*"               + // Leading spaces
		"\\d+\\)\\s+"        + // Number of identity
		"([A-F0-9]+)\\s+"    + // Hash (e.g. 4E8D512C8480AAC67995D69CA09B769663BC844D)
		"\"(.+):\\s"         + // Identity type (e.g. Mac Developer, iPhone Developer)
		"(.+)\\s\\("         + // Developer Name
		"([A-Z0-9]+)\\)\"\\s*" // Developer ID (e.g. DUCNFCN445)
	),
 options: [])

public func parseSecuritySigningIdentities(securityIdentities securityIdentities: SignalProducer<String, CarthageError> = getSecuritySigningIdentities()) -> SignalProducer<CodeSigningIdentity, CarthageError> {
	return securityIdentities
		.map { (identityLine: String) -> CodeSigningIdentity? in
			let fullRange = NSMakeRange(0, identityLine.characters.count)
			
			if let match = signingIdentitiesRegex.matchesInString(identityLine, options: [], range: fullRange).first {
				let id = identityLine as NSString
				
				return id.substringWithRange(match.rangeAtIndex(2))
			}
			
			return nil
		}
		.ignoreNil()
}

/// Builds the first project or workspace found within the given directory which
/// has at least one shared framework scheme.
///
/// Returns a signal of all standard output from `xcodebuild`, and a
/// signal-of-signals representing each scheme being built.
public func buildInDirectory(directoryURL: NSURL, withConfiguration configuration: String, platforms: Set<Platform> = [], sdkFilter: SDKFilterCallback = { .Success($0.0) }) -> SignalProducer<BuildSchemeProducer, CarthageError> {
	precondition(directoryURL.fileURL)

	return SignalProducer { observer, disposable in
		// Use SignalProducer.buffer() to avoid enumerating the given directory
		// multiple times.
		let (locatorBuffer, locatorObserver) = SignalProducer<(ProjectLocator, [String]), CarthageError>.buffer()

		locateProjectsInDirectory(directoryURL)
			.flatMap(.Concat) { (project: ProjectLocator) -> SignalProducer<(ProjectLocator, [String]), CarthageError> in
				return schemesInProject(project)
					.flatMap(.Merge) { scheme -> SignalProducer<String, CarthageError> in
						let buildArguments = BuildArguments(project: project, scheme: scheme, configuration: configuration)

						return shouldBuildScheme(buildArguments, platforms)
							.filter { $0 }
							.map { _ in scheme }
					}
					.collect()
					.flatMapError { error in
						switch error {
						case .NoSharedSchemes:
							return SignalProducer(value: [])

						default:
							return SignalProducer(error: error)
						}
					}
					.map { (project, $0) }
			}
			.startWithSignal { signal, signalDisposable in
				disposable += signalDisposable
				signal.observe(locatorObserver)
			}

		locatorBuffer
			.collect()
			// Allow dependencies which have no projects, not to error out with
			// `.NoSharedFrameworkSchemes`.
			.filter { projects in !projects.isEmpty }
			.flatMap(.Merge) { (projects: [(ProjectLocator, [String])]) -> SignalProducer<(String, ProjectLocator), CarthageError> in
				return SignalProducer(values: projects)
					.map { (project: ProjectLocator, schemes: [String]) in
						// Only look for schemes that actually reside in the project
						let containedSchemes = schemes.filter { (scheme: String) -> Bool in
							if let schemePath = project.fileURL.URLByAppendingPathComponent("xcshareddata/xcschemes/\(scheme).xcscheme").path {
								return NSFileManager.defaultManager().fileExistsAtPath(schemePath)
							}
							return false
						}
						return (project, containedSchemes)
					}
					.filter { (project: ProjectLocator, schemes: [String]) in
						switch project {
						case .ProjectFile where !schemes.isEmpty:
							return true

						default:
							return false
						}
					}
					.concat(SignalProducer(error: .NoSharedFrameworkSchemes(.Git(GitURL(directoryURL.path!)), platforms)))
					.take(1)
					.flatMap(.Merge) { project, schemes in SignalProducer(values: schemes.map { ($0, project) }) }
			}
			.flatMap(.Merge) { scheme, project -> SignalProducer<(String, ProjectLocator), CarthageError> in
				return locatorBuffer
					// This scheduler hop is required to avoid disallowed recursive signals.
					// See https://github.com/ReactiveCocoa/ReactiveCocoa/pull/2042.
					.startOn(QueueScheduler(name: "org.carthage.CarthageKit.Xcode.buildInDirectory"))
					// Pick up the first workspace which can build the scheme.
					.filter { project, schemes in
						switch project {
						case .Workspace where schemes.contains(scheme):
							return true

						default:
							return false
						}
					}
					// If there is no appropriate workspace, use the project in
					// which the scheme is defined instead.
					.concat(SignalProducer(value: (project, [])))
					.take(1)
					.map { project, _ in (scheme, project) }
			}
			.map { (scheme: String, project: ProjectLocator) -> BuildSchemeProducer in
				let initialValue = (project, scheme)

				let wrappedSDKFilter: SDKFilterCallback = { sdks, scheme, configuration, project in
					let filteredSDKs: [SDK]
					if platforms.isEmpty {
						filteredSDKs = sdks
					} else {
						filteredSDKs = sdks.filter { platforms.contains($0.platform) }
					}

					return sdkFilter(sdks: filteredSDKs, scheme: scheme, configuration: configuration, project: project)
				}

				let buildProgress = buildScheme(scheme, withConfiguration: configuration, inProject: project, workingDirectoryURL: directoryURL, sdkFilter: wrappedSDKFilter)
					// Discard any existing Success values, since we want to
					// use our initial value instead of waiting for
					// completion.
					.map { taskEvent in
						return taskEvent.map { _ in initialValue }
					}
					.filter { taskEvent in taskEvent.value == nil }

				return BuildSchemeProducer(value: .Success(initialValue))
					.concat(buildProgress)
			}
			.startWithSignal { signal, signalDisposable in
				disposable += signalDisposable
				signal.observe(observer)
			}
	}
}

/// Strips a framework from unexpected architectures, optionally codesigning the
/// result.
<<<<<<< HEAD
public func stripFramework(frameworkURL: NSURL, keepingArchitectures: [String], codesigningIdentity: String? = nil) -> SignalProducer<(), CarthageError> {
	let strip = architecturesInFramework(frameworkURL)
		.filter { !keepingArchitectures.contains($0) }
		.flatMap(.Concat) { stripArchitecture(frameworkURL, $0) }
=======
public func stripFramework(frameworkURL: NSURL, #keepingArchitectures: [String], codesigningIdentity: String? = nil) -> SignalProducer<(), CarthageError> {
	let stripArchitectures = architecturesInFramework(frameworkURL)
		|> filter { !contains(keepingArchitectures, $0) }
		|> flatMap(.Concat) { stripArchitecture(frameworkURL, $0) }
>>>>>>> 8fdc17d8

	// Xcode doesn't copy `Modules` directory at all.
	let stripModules = stripModulesDirectory(frameworkURL)

	let sign = codesigningIdentity.map { codesign(frameworkURL, $0) } ?? .empty
<<<<<<< HEAD
	return strip.concat(sign)
=======

	return stripArchitectures
		|> concat(stripModules)
		|> concat(sign)
>>>>>>> 8fdc17d8
}

/// Copies a product into the given folder. The folder will be created if it
/// does not already exist.
///
/// Returns a signal that will send the URL after copying upon .success.
public func copyProduct(from: NSURL, _ to: NSURL) -> SignalProducer<NSURL, CarthageError> {
	return SignalProducer<NSURL, CarthageError>.attempt {
		let manager = NSFileManager.defaultManager()

		do {
			try manager.createDirectoryAtURL(to.URLByDeletingLastPathComponent!, withIntermediateDirectories: true, attributes: nil)
		} catch let error as NSError {
			// Although the method's documentation says: “YES if createIntermediates
			// is set and the directory already exists)”, it seems to rarely
			// returns NO and NSFileWriteFileExistsError error. So we should
			// ignore that specific error.
			//
			// See https://github.com/Carthage/Carthage/issues/591.
			if error.code != NSFileWriteFileExistsError {
				return .Failure(.WriteFailed(to.URLByDeletingLastPathComponent!, error))
			}
		}

		do {
			try manager.removeItemAtURL(to)
		} catch let error as NSError {
			if error.code != NSFileNoSuchFileError {
				return .Failure(.WriteFailed(to, error))
			}
		}

		do {
			try manager.copyItemAtURL(from, toURL: to)
			return .Success(to)
		} catch let error as NSError {
			return .Failure(.WriteFailed(to, error))
		}
	}
}

/// Strips the given architecture from a framework.
private func stripArchitecture(frameworkURL: NSURL, _ architecture: String) -> SignalProducer<(), CarthageError> {
	return SignalProducer.attempt { () -> Result<NSURL, CarthageError> in
			return binaryURL(frameworkURL)
		}
		.flatMap(.Merge) { binaryURL -> SignalProducer<TaskEvent<NSData>, CarthageError> in
			let lipoTask = TaskDescription(launchPath: "/usr/bin/xcrun", arguments: [ "lipo", "-remove", architecture, "-output", binaryURL.path! , binaryURL.path!])
			return launchTask(lipoTask)
				.mapError(CarthageError.TaskError)
		}
		.then(.empty)
}

/// Returns a signal of all architectures present in a given framework.
public func architecturesInFramework(frameworkURL: NSURL) -> SignalProducer<String, CarthageError> {
	return SignalProducer.attempt { () -> Result<NSURL, CarthageError> in
			return binaryURL(frameworkURL)
		}
		.flatMap(.Merge) { binaryURL -> SignalProducer<String, CarthageError> in
			let lipoTask = TaskDescription(launchPath: "/usr/bin/xcrun", arguments: [ "lipo", "-info", binaryURL.path!])

			return launchTask(lipoTask)
				.ignoreTaskData()
				.mapError(CarthageError.TaskError)
				.map { NSString(data: $0, encoding: NSUTF8StringEncoding) ?? "" }
				.flatMap(.Merge) { output -> SignalProducer<String, CarthageError> in
					let characterSet = NSMutableCharacterSet.alphanumericCharacterSet()
					characterSet.addCharactersInString(" _-")

					let scanner = NSScanner(string: output as String)

					if scanner.scanString("Architectures in the fat file:", intoString: nil) {
						// The output of "lipo -info PathToBinary" for fat files
						// looks roughly like so:
						//
						//     Architectures in the fat file: PathToBinary are: armv7 arm64
						//
						var architectures: NSString?

						scanner.scanString(binaryURL.path!, intoString: nil)
						scanner.scanString("are:", intoString: nil)
						scanner.scanCharactersFromSet(characterSet, intoString: &architectures)

						let components = architectures?
							.componentsSeparatedByString(" ")
							.filter { !$0.isEmpty }

						if let components = components {
							return SignalProducer(values: components)
						}
					}

					if scanner.scanString("Non-fat file:", intoString: nil) {
						// The output of "lipo -info PathToBinary" for thin
						// files looks roughly like so:
						//
						//     Non-fat file: PathToBinary is architecture: x86_64
						//
						var architecture: NSString?

						scanner.scanString(binaryURL.path!, intoString: nil)
						scanner.scanString("is architecture:", intoString: nil)
						scanner.scanCharactersFromSet(characterSet, intoString: &architecture)

						if let architecture = architecture {
							return SignalProducer(value: architecture as String)
						}
					}

					return SignalProducer(error: .InvalidArchitectures(description: "Could not read architectures from \(frameworkURL.path!)"))
				}
		}
}

/// Strips `Modules` directory from the given framework.
public func stripModulesDirectory(frameworkURL: NSURL) -> SignalProducer<(), CarthageError> {
	return SignalProducer.try {
		let modulesDirectoryURL = frameworkURL.URLByAppendingPathComponent("Modules", isDirectory: true)

		var isDirectory: ObjCBool = false
		if !NSFileManager.defaultManager().fileExistsAtPath(modulesDirectoryURL.path!, isDirectory: &isDirectory) || !isDirectory {
			return .success(())
		}

		var error: NSError? = nil
		if !NSFileManager.defaultManager().removeItemAtURL(modulesDirectoryURL, error: &error) {
			return .failure(.WriteFailed(modulesDirectoryURL, error))
		}

		return .success(())
	}
}

/// Sends a set of UUIDs for each architecture present in the given framework.
public func UUIDsForFramework(frameworkURL: NSURL) -> SignalProducer<Set<NSUUID>, CarthageError> {
	return SignalProducer.attempt { () -> Result<NSURL, CarthageError> in
			return binaryURL(frameworkURL)
		}
		.flatMap(.Merge, transform: UUIDsFromDwarfdump)
}

/// Sends a set of UUIDs for each architecture present in the given dSYM.
public func UUIDsForDSYM(dSYMURL: NSURL) -> SignalProducer<Set<NSUUID>, CarthageError> {
	return UUIDsFromDwarfdump(dSYMURL)
}

/// Sends a set of UUIDs for each architecture present in the given URL.
private func UUIDsFromDwarfdump(URL: NSURL) -> SignalProducer<Set<NSUUID>, CarthageError> {
	let dwarfdumpTask = TaskDescription(launchPath: "/usr/bin/xcrun", arguments: [ "dwarfdump", "--uuid", URL.path! ])

	return launchTask(dwarfdumpTask)
		.ignoreTaskData()
		.mapError(CarthageError.TaskError)
		.map { NSString(data: $0, encoding: NSUTF8StringEncoding) ?? "" }
		.flatMap(.Merge) { output -> SignalProducer<Set<NSUUID>, CarthageError> in
			// UUIDs are letters, decimals, or hyphens.
			let UUIDCharacterSet = NSMutableCharacterSet()
			UUIDCharacterSet.formUnionWithCharacterSet(NSCharacterSet.letterCharacterSet())
			UUIDCharacterSet.formUnionWithCharacterSet(NSCharacterSet.decimalDigitCharacterSet())
			UUIDCharacterSet.formUnionWithCharacterSet(NSCharacterSet(charactersInString: "-"))

			let scanner = NSScanner(string: output as String)
			var UUIDs = Set<NSUUID>()

			// The output of dwarfdump is a series of lines formatted as follows
			// for each architecture:
			//
			//     UUID: <UUID> (<Architecture>) <PathToBinary>
			//
			while !scanner.atEnd {
				scanner.scanString("UUID: ", intoString: nil)

				var UUIDString: NSString?
				scanner.scanCharactersFromSet(UUIDCharacterSet, intoString: &UUIDString)

				if let UUIDString = UUIDString as? String, let UUID = NSUUID(UUIDString: UUIDString) {
					UUIDs.insert(UUID)
				}

				// Scan until a newline or end of file.
				scanner.scanUpToCharactersFromSet(NSCharacterSet.newlineCharacterSet(), intoString: nil)
			}

			if !UUIDs.isEmpty {
				return SignalProducer(value: UUIDs)
			} else {
				return SignalProducer(error: .InvalidUUIDs(description: "Could not parse UUIDs using dwarfdump from \(URL.path!)"))
			}
		}
}

/// Returns the URL of a binary inside a given framework.
private func binaryURL(frameworkURL: NSURL) -> Result<NSURL, CarthageError> {
	let bundle = NSBundle(path: frameworkURL.path!)

	if let binaryName = bundle?.objectForInfoDictionaryKey("CFBundleExecutable") as? String {
		return .Success(frameworkURL.URLByAppendingPathComponent(binaryName))
	} else {
		return .Failure(.ReadFailed(frameworkURL, nil))
	}
}

/// Signs a framework with the given codesigning identity.
private func codesign(frameworkURL: NSURL, _ expandedIdentity: String) -> SignalProducer<(), CarthageError> {
	let codesignTask = TaskDescription(launchPath: "/usr/bin/xcrun", arguments: [ "codesign", "--force", "--sign", expandedIdentity, "--preserve-metadata=identifier,entitlements", frameworkURL.path! ])

	return launchTask(codesignTask)
		.mapError(CarthageError.TaskError)
		.then(.empty)
}<|MERGE_RESOLUTION|>--- conflicted
+++ resolved
@@ -868,17 +868,13 @@
 							return "platform=iOS Simulator,id=\(deviceID)"
 						}
 					}
-					|> mapError { .TaskError($0) }
+					.mapError { .TaskError($0) }
 			}
 			return SignalProducer(value: nil)
 		}
 
 		return fetchDestination()
-<<<<<<< HEAD
-			.flatMap(.Concat) { destination -> SignalProducer<TaskEvent<NSData>, ReactiveTaskError> in
-=======
-			|> flatMap(.Concat) { destination -> SignalProducer<TaskEvent<BuildSettings>, CarthageError> in
->>>>>>> 8fdc17d8
+			.flatMap(.Concat) { destination -> SignalProducer<TaskEvent<BuildSettings>, CarthageError> in
 				if let destination = destination {
 					argsForBuilding.destination = destination
 					// Also set the destination lookup timeout. Since we're building
@@ -887,16 +883,6 @@
 					argsForBuilding.destinationTimeout = 3
 				}
 
-<<<<<<< HEAD
-				var buildScheme = xcodebuildTask("build", argsForBuilding)
-				buildScheme.workingDirectoryPath = workingDirectoryURL.path!
-
-				return launchTask(buildScheme)
-			}
-			.mapError(CarthageError.TaskError)
-			.flatMapTaskEvents(.Concat) { _ in
-=======
->>>>>>> 8fdc17d8
 				return BuildSettings.loadWithArguments(argsForLoading)
 					.filter { settings in
 						// Only copy build products for the product types we care about.
@@ -906,7 +892,7 @@
 							return false
 						}
 					}
-					|> flatMap(.Concat) { settings -> SignalProducer<TaskEvent<BuildSettings>, CarthageError> in
+					.flatMap(.Concat) { settings -> SignalProducer<TaskEvent<BuildSettings>, CarthageError> in
 						if settings.bitcodeEnabled.value == true {
 							argsForBuilding.bitcodeGenerationMode = .Bitcode
 						}
@@ -915,10 +901,10 @@
 						buildScheme.workingDirectoryPath = workingDirectoryURL.path!
 
 						return launchTask(buildScheme)
-							|> map { taskEvent in
+							.map { taskEvent in
 								taskEvent.map { _ in settings }
 							}
-							|> mapError { .TaskError($0) }
+							.mapError { .TaskError($0) }
 					}
 			}
 	}
@@ -1298,30 +1284,19 @@
 
 /// Strips a framework from unexpected architectures, optionally codesigning the
 /// result.
-<<<<<<< HEAD
 public func stripFramework(frameworkURL: NSURL, keepingArchitectures: [String], codesigningIdentity: String? = nil) -> SignalProducer<(), CarthageError> {
-	let strip = architecturesInFramework(frameworkURL)
+	let stripArchitectures = architecturesInFramework(frameworkURL)
 		.filter { !keepingArchitectures.contains($0) }
 		.flatMap(.Concat) { stripArchitecture(frameworkURL, $0) }
-=======
-public func stripFramework(frameworkURL: NSURL, #keepingArchitectures: [String], codesigningIdentity: String? = nil) -> SignalProducer<(), CarthageError> {
-	let stripArchitectures = architecturesInFramework(frameworkURL)
-		|> filter { !contains(keepingArchitectures, $0) }
-		|> flatMap(.Concat) { stripArchitecture(frameworkURL, $0) }
->>>>>>> 8fdc17d8
 
 	// Xcode doesn't copy `Modules` directory at all.
 	let stripModules = stripModulesDirectory(frameworkURL)
 
 	let sign = codesigningIdentity.map { codesign(frameworkURL, $0) } ?? .empty
-<<<<<<< HEAD
-	return strip.concat(sign)
-=======
 
 	return stripArchitectures
-		|> concat(stripModules)
-		|> concat(sign)
->>>>>>> 8fdc17d8
+		.concat(stripModules)
+		.concat(sign)
 }
 
 /// Copies a product into the given folder. The folder will be created if it
@@ -1439,20 +1414,21 @@
 
 /// Strips `Modules` directory from the given framework.
 public func stripModulesDirectory(frameworkURL: NSURL) -> SignalProducer<(), CarthageError> {
-	return SignalProducer.try {
+	return SignalProducer.attempt {
 		let modulesDirectoryURL = frameworkURL.URLByAppendingPathComponent("Modules", isDirectory: true)
 
 		var isDirectory: ObjCBool = false
 		if !NSFileManager.defaultManager().fileExistsAtPath(modulesDirectoryURL.path!, isDirectory: &isDirectory) || !isDirectory {
-			return .success(())
-		}
-
-		var error: NSError? = nil
-		if !NSFileManager.defaultManager().removeItemAtURL(modulesDirectoryURL, error: &error) {
-			return .failure(.WriteFailed(modulesDirectoryURL, error))
-		}
-
-		return .success(())
+			return .Success(())
+		}
+
+		do {
+			try NSFileManager.defaultManager().removeItemAtURL(modulesDirectoryURL)
+		} catch let error as NSError {
+			return .Failure(.WriteFailed(modulesDirectoryURL, error))
+		}
+
+		return .Success(())
 	}
 }
 
