--- conflicted
+++ resolved
@@ -937,13 +937,8 @@
 							argsForBuilding.bitcodeGenerationMode = .bitcode
 						}
 
-<<<<<<< HEAD
 						var buildScheme = xcodebuildTask("build", argsForBuilding)
-						buildScheme.workingDirectoryPath = workingDirectoryURL.path!
-=======
-						var buildScheme = xcodebuildTask(["clean", "build"], argsForBuilding)
 						buildScheme.workingDirectoryPath = workingDirectoryURL.carthage_path
->>>>>>> 10bc2feb
 
 						return buildScheme.launch()
 							.flatMapTaskEvents(.concat) { _ in SignalProducer(values: settings) }
